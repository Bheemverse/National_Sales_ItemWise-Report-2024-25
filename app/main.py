from fastapi import FastAPI, Form, HTTPException, Request, Query
from fastapi.responses import HTMLResponse
import pandas as pd
from mlxtend.frequent_patterns import apriori, association_rules
import uvicorn

app = FastAPI(title="Association Rules Mining API", description="API for mining association rules from sales data")

EXCEL_FILE = "National_Sales_ItemWise Report 2024-25 (1).xlsx"

@app.get("/", response_class=HTMLResponse)
async def index():
    html_content = """
    <!DOCTYPE html>
    <html>
    <head>
        <title>Association Rules Mining</title>
        <style>
            body { font-family: Arial, sans-serif; margin: 0; padding: 20px; line-height: 1.6; }
            .container { max-width: 800px; margin: 0 auto; }
            .form-group { margin-bottom: 15px; }
            label { display: block; margin-bottom: 5px; }
            input, select { width: 100%; padding: 8px; box-sizing: border-box; }
            button { background-color: #4CAF50; color: white; padding: 10px 15px; border: none; cursor: pointer; }
            button:hover { background-color: #45a049; }
            table { border-collapse: collapse; width: 100%; margin-top: 20px; }
            th, td { border: 1px solid #ddd; padding: 8px; text-align: left; }
            th { background-color: #f2f2f2; }
        </style>
    </head>
    <body>
        <div class="container">
            <h1>Association Rules Mining</h1>
            <form id="miningForm" onsubmit="submitForm(event)">
                <div class="form-group">
                    <label>Minimum Support (0.0 - 1.0):</label>
                    <input type="number" name="min_support" step="0.01" min="0.01" max="1.0" value="0.01" required>
                </div>
                <div class="form-group">
                    <label>Minimum Confidence (0.0 - 1.0):</label>
                    <input type="number" name="min_confidence" step="0.01" min="0.01" max="1.0" value="0.2" required>
                </div>
                <div class="form-group">
                    <label>Max Number of Rules:</label>
                    <input type="number" name="max_rules" value="10" min="1" required>
                </div>
                <div class="form-group">
                    <label>Sheet Name:</label>
                    <input type="text" name="sheet_name" value="Sheet1" required>
                </div>
                <div class="form-group">
                    <label>Item Column Name:</label>
                    <input type="text" name="item_column" value="ITEMCODE" required>
                </div>
                <div class="form-group">
                    <label>Transaction Column Name:</label>
                    <input type="text" name="transaction_column" value="BILLNO" required>
                </div>
                <button type="submit">Generate Rules</button>
            </form>
            <div id="results" style="display:none;">
                <h2>Association Rules</h2>
                <table>
                    <thead>
                        <tr>
                            <th>Antecedents</th>
                            <th>Consequents</th>
                            <th>Support</th>
                            <th>Confidence</th>
                            <th>Lift</th>
                        </tr>
                    </thead>
                    <tbody id="rulesBody"></tbody>
                </table>
            </div>
        </div>
        <script>
            function submitForm(event) {
                event.preventDefault();
                const form = document.getElementById('miningForm');
                const formData = new FormData(form);
                document.getElementById('results').style.display = 'block';
                document.getElementById('rulesBody').innerHTML = '';

                fetch('/mine-rules', {
                    method: 'POST',
                    body: formData
                })
                .then(response => response.json())
                .then(data => {
                    const tbody = document.getElementById('rulesBody');
                    if (!Array.isArray(data)) {
                        tbody.innerHTML = '<tr><td colspan="5">Invalid response from server</td></tr>';
                        return;
                    }
                    if (data.length === 0) {
                        tbody.innerHTML = '<tr><td colspan="5">No rules found</td></tr>';
                        return;
                    }
                    data.forEach(rule => {
                        const row = `<tr>
                            <td>${rule.antecedents.join(', ')}</td>
                            <td>${rule.consequents.join(', ')}</td>
                            <td>${rule.support.toFixed(4)}</td>
                            <td>${rule.confidence.toFixed(4)}</td>
                            <td>${rule.lift.toFixed(4)}</td>
                        </tr>`;
                        tbody.innerHTML += row;
                    });
                })
                .catch(err => {
                    document.getElementById('rulesBody').innerHTML = '<tr><td colspan="5">Error fetching rules: ' + err.message + '</td></tr>';
                });
            }
        </script>
    </body>
    </html>
    """
    return html_content

@app.get("/sheet-names")
async def get_sheet_names():
    try:
        xl = pd.ExcelFile(EXCEL_FILE)
        return {"sheet_names": xl.sheet_names}
    except Exception as e:
        raise HTTPException(status_code=500, detail=f"Error reading Excel file: {str(e)}")

@app.get("/column-names")
async def get_column_names(sheet_name: str = Query(...)):
    try:
        df = pd.read_excel(EXCEL_FILE, sheet_name=sheet_name, nrows=1)
        return {"column_names": df.columns.tolist()}
    except Exception as e:
        raise HTTPException(status_code=500, detail=f"Error reading columns: {str(e)}")

@app.post("/mine-rules")
async def mine_rules(
    min_support: float = Form(...),
    min_confidence: float = Form(...),
    max_rules: int = Form(...),
    sheet_name: str = Form(...),
    item_column: str = Form(...),
    transaction_column: str = Form(...)
):
    try:
        df = pd.read_excel(EXCEL_FILE, sheet_name=sheet_name)

        if item_column not in df.columns:
            raise HTTPException(status_code=400, detail=f"Item column '{item_column}' not found")
        if transaction_column not in df.columns:
            raise HTTPException(status_code=400, detail=f"Transaction column '{transaction_column}' not found")

        if item_column.lower() == "itemname":
            def name_lookup(code): return str(code)
        elif "ITEMNAME" in df.columns:
            item_map = df[[item_column, "ITEMNAME"]].drop_duplicates().set_index(item_column)["ITEMNAME"].to_dict()
            def name_lookup(code): return item_map.get(code, str(code))
        else:
            raise HTTPException(status_code=400, detail="Missing 'ITEMNAME' column for name mapping.")

        df = df[[transaction_column, item_column]].dropna()
        df['value'] = 1
        basket = pd.crosstab(df[transaction_column], df[item_column])
        basket = (basket > 0).astype(int)

        frequent_itemsets = apriori(basket, min_support=min_support, use_colnames=True)

        if not frequent_itemsets.empty:
            rules = association_rules(frequent_itemsets, metric="confidence", min_threshold=min_confidence)

            rules_list = []
            for _, rule in rules.head(max_rules).iterrows():
                antecedents = [name_lookup(code) for code in rule['antecedents']]
                consequents = [name_lookup(code) for code in rule['consequents']]

                rules_list.append({
                    "antecedents": antecedents,
                    "consequents": consequents,
                    "support": rule['support'],
                    "confidence": rule['confidence'],
                    "lift": rule['lift']
                })

            return rules_list
        else:
            return []

    except Exception as e:
<<<<<<< HEAD
        raise HTTPException(status_code=500, detail=f"Error processing rules: {str(e)})
=======
        return [{
            "antecedents": ["Error"],
            "consequents": [str(e)],
            "support": 0,
            "confidence": 0,
            "lift": 0
        }]
>>>>>>> c3fc2703

if __name__ == "__main__":
    uvicorn.run("main:app", host="http://localhost:8000", port=8000, reload=True)<|MERGE_RESOLUTION|>--- conflicted
+++ resolved
@@ -1,3 +1,4 @@
+from fastapi import FastAPI, Form, HTTPException, Request, Query
 from fastapi import FastAPI, Form, HTTPException, Request, Query
 from fastapi.responses import HTMLResponse
 import pandas as pd
@@ -5,7 +6,9 @@
 import uvicorn
 
 app = FastAPI(title="Association Rules Mining API", description="API for mining association rules from sales data")
-
+app = FastAPI(title="Association Rules Mining API", description="API for mining association rules from sales data")
+
+EXCEL_FILE = "National_Sales_ItemWise Report 2024-25 (1).xlsx"
 EXCEL_FILE = "National_Sales_ItemWise Report 2024-25 (1).xlsx"
 
 @app.get("/", response_class=HTMLResponse)
@@ -88,7 +91,87 @@
                 })
                 .then(response => response.json())
                 .then(data => {
+    <head>
+        <title>Association Rules Mining</title>
+        <style>
+            body { font-family: Arial, sans-serif; margin: 0; padding: 20px; line-height: 1.6; }
+            .container { max-width: 800px; margin: 0 auto; }
+            .form-group { margin-bottom: 15px; }
+            label { display: block; margin-bottom: 5px; }
+            input, select { width: 100%; padding: 8px; box-sizing: border-box; }
+            button { background-color: #4CAF50; color: white; padding: 10px 15px; border: none; cursor: pointer; }
+            button:hover { background-color: #45a049; }
+            table { border-collapse: collapse; width: 100%; margin-top: 20px; }
+            th, td { border: 1px solid #ddd; padding: 8px; text-align: left; }
+            th { background-color: #f2f2f2; }
+        </style>
+    </head>
+    <body>
+        <div class="container">
+            <h1>Association Rules Mining</h1>
+            <form id="miningForm" onsubmit="submitForm(event)">
+                <div class="form-group">
+                    <label>Minimum Support (0.0 - 1.0):</label>
+                    <input type="number" name="min_support" step="0.01" min="0.01" max="1.0" value="0.01" required>
+                </div>
+                <div class="form-group">
+                    <label>Minimum Confidence (0.0 - 1.0):</label>
+                    <input type="number" name="min_confidence" step="0.01" min="0.01" max="1.0" value="0.2" required>
+                </div>
+                <div class="form-group">
+                    <label>Max Number of Rules:</label>
+                    <input type="number" name="max_rules" value="10" min="1" required>
+                </div>
+                <div class="form-group">
+                    <label>Sheet Name:</label>
+                    <input type="text" name="sheet_name" value="Sheet1" required>
+                </div>
+                <div class="form-group">
+                    <label>Item Column Name:</label>
+                    <input type="text" name="item_column" value="ITEMCODE" required>
+                </div>
+                <div class="form-group">
+                    <label>Transaction Column Name:</label>
+                    <input type="text" name="transaction_column" value="BILLNO" required>
+                </div>
+                <button type="submit">Generate Rules</button>
+            </form>
+            <div id="results" style="display:none;">
+                <h2>Association Rules</h2>
+                <table>
+                    <thead>
+                        <tr>
+                            <th>Antecedents</th>
+                            <th>Consequents</th>
+                            <th>Support</th>
+                            <th>Confidence</th>
+                            <th>Lift</th>
+                        </tr>
+                    </thead>
+                    <tbody id="rulesBody"></tbody>
+                </table>
+            </div>
+        </div>
+        <script>
+            function submitForm(event) {
+                event.preventDefault();
+                const form = document.getElementById('miningForm');
+                const formData = new FormData(form);
+                document.getElementById('results').style.display = 'block';
+                document.getElementById('rulesBody').innerHTML = '';
+
+                fetch('/mine-rules', {
+                    method: 'POST',
+                    body: formData
+                })
+                .then(response => response.json())
+                .then(data => {
                     const tbody = document.getElementById('rulesBody');
+                    if (!Array.isArray(data)) {
+                        tbody.innerHTML = '<tr><td colspan="5">Invalid response from server</td></tr>';
+                        return;
+                    }
+                    if (data.length === 0) {
                     if (!Array.isArray(data)) {
                         tbody.innerHTML = '<tr><td colspan="5">Invalid response from server</td></tr>';
                         return;
@@ -101,9 +184,23 @@
                         const row = `<tr>
                             <td>${rule.antecedents.join(', ')}</td>
                             <td>${rule.consequents.join(', ')}</td>
+                    data.forEach(rule => {
+                        const row = `<tr>
+                            <td>${rule.antecedents.join(', ')}</td>
+                            <td>${rule.consequents.join(', ')}</td>
                             <td>${rule.support.toFixed(4)}</td>
                             <td>${rule.confidence.toFixed(4)}</td>
                             <td>${rule.lift.toFixed(4)}</td>
+                        </tr>`;
+                        tbody.innerHTML += row;
+                    });
+                })
+                .catch(err => {
+                    document.getElementById('rulesBody').innerHTML = '<tr><td colspan="5">Error fetching rules: ' + err.message + '</td></tr>';
+                });
+            }
+        </script>
+    </body>
                         </tr>`;
                         tbody.innerHTML += row;
                     });
@@ -128,6 +225,7 @@
 
 @app.get("/column-names")
 async def get_column_names(sheet_name: str = Query(...)):
+async def get_column_names(sheet_name: str = Query(...)):
     try:
         df = pd.read_excel(EXCEL_FILE, sheet_name=sheet_name, nrows=1)
         return {"column_names": df.columns.tolist()}
@@ -136,6 +234,12 @@
 
 @app.post("/mine-rules")
 async def mine_rules(
+    min_support: float = Form(...),
+    min_confidence: float = Form(...),
+    max_rules: int = Form(...),
+    sheet_name: str = Form(...),
+    item_column: str = Form(...),
+    transaction_column: str = Form(...)
     min_support: float = Form(...),
     min_confidence: float = Form(...),
     max_rules: int = Form(...),
@@ -146,6 +250,7 @@
     try:
         df = pd.read_excel(EXCEL_FILE, sheet_name=sheet_name)
 
+
         if item_column not in df.columns:
             raise HTTPException(status_code=400, detail=f"Item column '{item_column}' not found")
         if transaction_column not in df.columns:
@@ -167,10 +272,31 @@
         frequent_itemsets = apriori(basket, min_support=min_support, use_colnames=True)
 
         if not frequent_itemsets.empty:
+
+        if item_column.lower() == "itemname":
+            def name_lookup(code): return str(code)
+        elif "ITEMNAME" in df.columns:
+            item_map = df[[item_column, "ITEMNAME"]].drop_duplicates().set_index(item_column)["ITEMNAME"].to_dict()
+            def name_lookup(code): return item_map.get(code, str(code))
+        else:
+            raise HTTPException(status_code=400, detail="Missing 'ITEMNAME' column for name mapping.")
+
+        df = df[[transaction_column, item_column]].dropna()
+        df['value'] = 1
+        basket = pd.crosstab(df[transaction_column], df[item_column])
+        basket = (basket > 0).astype(int)
+
+        frequent_itemsets = apriori(basket, min_support=min_support, use_colnames=True)
+
+        if not frequent_itemsets.empty:
             rules = association_rules(frequent_itemsets, metric="confidence", min_threshold=min_confidence)
+
 
             rules_list = []
             for _, rule in rules.head(max_rules).iterrows():
+                antecedents = [name_lookup(code) for code in rule['antecedents']]
+                consequents = [name_lookup(code) for code in rule['consequents']]
+
                 antecedents = [name_lookup(code) for code in rule['antecedents']]
                 consequents = [name_lookup(code) for code in rule['consequents']]
 
@@ -182,22 +308,14 @@
                     "lift": rule['lift']
                 })
 
+
             return rules_list
         else:
             return []
 
+
     except Exception as e:
-<<<<<<< HEAD
         raise HTTPException(status_code=500, detail=f"Error processing rules: {str(e)})
-=======
-        return [{
-            "antecedents": ["Error"],
-            "consequents": [str(e)],
-            "support": 0,
-            "confidence": 0,
-            "lift": 0
-        }]
->>>>>>> c3fc2703
 
 if __name__ == "__main__":
     uvicorn.run("main:app", host="http://localhost:8000", port=8000, reload=True)